import json
import re
from typing import Any, Dict, List

from azure.search.documents.models import VectorizedQuery
from fastapi import HTTPException
from openai import AzureOpenAI

from config import (
    azure_oai_deployment,
    azure_search_endpoint,
    azure_search_index_doc,
    azure_search_index_txt,
    azure_search_key,
)
from services.client import embeddings, search_client_pdf, search_client_text

extension_config = dict(
    dataSources=[
        {
            "type": "AzureCognitiveSearch",
            "parameters": {
                "endpoint": azure_search_endpoint,
                "key": azure_search_key,
                "indexName": azure_search_index_doc,
            },
            "fields_mapping": {
                "content_field": "chunk",
                "filepath_field": "text_parent_id",
                "title_field": "title",
                "url_field": "",
                "vector_field": "text_vector",
            },
        },
        {
            "type": "AzureCognitiveSearch",
            "parameters": {
                "endpoint": azure_search_endpoint,
                "key": azure_search_key,
                "indexName": azure_search_index_txt,
            },
            "fields_mapping": {
                "content_field": "content",
                "filepath_field": "source",
                "title_field": "title",
                "url_field": "",
                "vector_field": "text_vector",
            },
        },
    ]
)


def get_response(
    text: str,
    client: AzureOpenAI,
    context: str = "",
):
    response = client.chat.completions.create(
        model=azure_oai_deployment,
        temperature=0.3,
        max_tokens=700,
        messages=[
            {
                "role": "system",
                "content": (
                    "You are an expert assistant providing accurate answers based **strictly on document context**. "
                    "**CRITICAL: Respond in the SAME language as the user's question.**\n\n"
                    "**Language Rules:**\n"
                    "- English question → English answer (clear, professional)\n"
                    "- Thai question → Thai answer (natural, conversational Thai - not direct translation)\n"
                    "- Focus on main language, ignore technical terms in parentheses\n\n"
                    "**Format:**\n"
                    "- Use bullet points (•) and headings for clarity\n"
                    "- Be comprehensive but concise\n"
                    "- Professional yet friendly tone\n\n"
                    "**Strict Rules:**\n"
                    "- ONLY use information from provided documents\n"
                    "- NO assumptions beyond document content\n\n"
                    "**If insufficient info:**\n"
                    "- Thai: 'ขออภัย ไม่มีข้อมูลเพียงพอในเอกสารสำหรับคำถามนี้'\n"
                    "- English: 'I don't have sufficient information in the documents to answer this question.'\n"
                ),
            },
            {
                "role": "user",
                "content": f"""
            Answer this question using ONLY the provided documents.

            **IMPORTANT: Respond in the same language as the question.**
            Context : {context}
            Question: {text}

            Provide a detailed answer with clear formatting.
            """,
            },
        ],
        extra_body=extension_config,
    )

    answer = response.choices[0].message.content
    citations = []

    try:
        context_messages = response.choices[0].message.context.get("messages", [])
        if context_messages:
            citation_json = json.loads(context_messages[0].get("content", "{}"))
            if "citations" in citation_json:
                citations = citation_json["citations"]
    except Exception:
        # No citations or context — skip silently
        pass

    return answer, citations


# --- Helper functions (remain unchanged) ---
def fix_line_breaks(text: str) -> str:
    if not isinstance(text, str):
        return ""
    return re.sub(r"(?<!\n)\n(?!\n)", " ", text).strip()


def _process_search_results(
    results: List[Dict[str, Any]], content_field: str
) -> List[Dict[str, Any]]:
    return [
        {"score": result["@search.score"], "content": result[content_field]}
        for result in results
    ]


def get_llm_answer(query: str, context: str, openai_client: AzureOpenAI):
    """Gets a final answer from the LLM based on the query and retrieved context."""

    # If no context or empty context, return None to indicate no answer
    if not context or context.strip() == "":
        return None

    system_prompt = """
    You are a helpful AI assistant. Answer the user's question using ONLY the provided CONTEXT below.
    - If the context contains information that is even slightly related to the question, use it to answer as best as possible.
    - If the context contains unrelated or extra information, IGNORE it and do not include it in your answer.
    - If the information in the context is not sufficient to answer the question at all, respond with "NO_ANSWER_FOUND".
    - Be concise and professional. Do not cite the source file for the information you use.
    - Always answer in the SAME LANGUAGE as the question. If the question is in Thai, answer in Thai. If in English, answer in English.
    """

    user_prompt = f"CONTEXT:\n---\n{context}\n---\n\nQUESTION: {query}\n\nANSWER:"

    try:
        response = openai_client.chat.completions.create(
            model=azure_oai_deployment,
            messages=[
                {"role": "system", "content": system_prompt},
                {"role": "user", "content": user_prompt},
            ],
            temperature=0.3,
            max_tokens=700,
        )

        answer = response.choices[0].message.content.strip()

        # Check if LLM indicates no answer found
        if "NO_ANSWER_FOUND" in answer or not answer:
            return []

        return answer

    except Exception as e:
        return f"Error generating answer: {str(e)}"


async def rag_pipeline(question: str, openai_client: AzureOpenAI) -> str:
    """
    An improved, asynchronous RAG pipeline that retrieves context, processes it,
    and generates a final answer using an LLM.
    """
    try:
        question_emb = embeddings.embed_query(question)
        vector_query = VectorizedQuery(
            vector=question_emb, k_nearest_neighbors=3, fields="text_vector"
        )

        # --- Step 1: Search documents concurrently ---
<<<<<<< HEAD
        text_results = search_client_text.search(search_text=question, vector_queries=[vector_query])
        pdf_results = search_client_pdf.search(search_text=question, vector_queries=[vector_query])
=======
        text_results = search_client_text.search(
            search_text=None, vector_queries=[vector_query]
        )
        pdf_results = search_client_pdf.search(
            search_text=None, vector_queries=[vector_query]
        )
>>>>>>> fa231f29

        # --- Step 2: Combine and process results ---
        combined_results = _process_search_results(text_results, "content")
        combined_results.extend(_process_search_results(pdf_results, "chunk"))

        sorted_results = sorted(
            combined_results, key=lambda x: x["score"], reverse=True
        )

        top_results = [res for res in sorted_results if res["score"] >= 0.5][:3]

        if not top_results:
            return []

        # --- Step 3: Assemble and clean the context for the LLM ---
        context_for_llm = ""
        for i, result in enumerate(top_results, 1):
            cleaned_content = fix_line_breaks(result["content"])
            context_for_llm += f"--- Excerpt {i} ---\n{cleaned_content}\n\n"

        # print(f"Final Context for LLM:\n{context_for_llm}")

        # --- Step 4: Generate the final answer ---
        final_answer = get_llm_answer(question, context_for_llm, openai_client)
        if final_answer is None:
            return []
        else:
            return final_answer

    except Exception as e:
        raise HTTPException(status_code=500, detail=f"Internal error: {e}")<|MERGE_RESOLUTION|>--- conflicted
+++ resolved
@@ -183,17 +183,8 @@
         )
 
         # --- Step 1: Search documents concurrently ---
-<<<<<<< HEAD
         text_results = search_client_text.search(search_text=question, vector_queries=[vector_query])
         pdf_results = search_client_pdf.search(search_text=question, vector_queries=[vector_query])
-=======
-        text_results = search_client_text.search(
-            search_text=None, vector_queries=[vector_query]
-        )
-        pdf_results = search_client_pdf.search(
-            search_text=None, vector_queries=[vector_query]
-        )
->>>>>>> fa231f29
 
         # --- Step 2: Combine and process results ---
         combined_results = _process_search_results(text_results, "content")
